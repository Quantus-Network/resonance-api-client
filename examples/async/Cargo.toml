[package]
name = "ac-examples-async"
version = "1.17.0"
license = "Apache-2.0"
edition = "2021"

[dev-dependencies]
blake2 = "0.10.6"
clap = { version = "4.5", features = ["derive"] }
env_logger = "0.11"
log = "0.4"
serde = { workspace = true }
serde_json = "1.0"
tokio = { version = "1.24", features = ["rt-multi-thread", "macros", "time"] }
tokio-util = "0.7"

# Substrate dependencies
frame-system = { version = "39.1.0" }
pallet-balances = { version = "40.0.1", git = "https://github.com/Quantus-Network/chain", default-features = false, features = ["std"] }
pallet-recovery = { version = "39.0.0" }
pallet-staking = { version = "39.0.1" }
sp-core = { version = "35.0.0" }
sp-keyring = { version = "40.0.0" }
sp-runtime = { version = "40.1.0" }
sp-weights = { version = "31.0.0" }
dilithium-crypto = { workspace = true, default-features = false, features = ["full_crypto"] }
resonance-runtime = { workspace = true, default-features = false, features = ["std"] }
# pallet-merkle-airdrop = { workspace = true, default-features = false, features=["std"] }
poseidon-resonance = { workspace = true, default-features = false }
trie-db = { version = "0.29.1", default-features = false }
sp-trie = { version = "38.0.0", default-features = false }
sp-state-machine = { version = "0.44.0", default-features = false }
hex = { version = "0.4.3", default-features = false }
# local deps
substrate-api-client = { path = "../..", version = "1.17", features = ["staking-xt", "contracts-xt", "jsonrpsee-client"] }
pallet-reversible-transfers = { workspace = true }

[dependencies]
<<<<<<< HEAD
codec = { workspace = true, default-features = false, features = ['derive'] }
=======
codec = { package = "parity-scale-codec", version = "3.7", default-features = false, features = ['derive'] }
sp-io = { version = "39.0.0", default-features = false, features = ["disable_oom", "disable_panic_handler"] }
>>>>>>> b378c67a
<|MERGE_RESOLUTION|>--- conflicted
+++ resolved
@@ -36,9 +36,5 @@
 pallet-reversible-transfers = { workspace = true }
 
 [dependencies]
-<<<<<<< HEAD
 codec = { workspace = true, default-features = false, features = ['derive'] }
-=======
-codec = { package = "parity-scale-codec", version = "3.7", default-features = false, features = ['derive'] }
-sp-io = { version = "39.0.0", default-features = false, features = ["disable_oom", "disable_panic_handler"] }
->>>>>>> b378c67a
+sp-io = { version = "39.0.0", default-features = false, features = ["disable_oom", "disable_panic_handler"] }