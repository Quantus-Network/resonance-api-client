--- conflicted
+++ resolved
@@ -26,13 +26,8 @@
 sp-weights = { version = "31.0.0" }
 dilithium-crypto = { workspace = true, default-features = false, features = ["full_crypto"] }
 resonance-runtime = { workspace = true, default-features = false, features=["std"] }
-<<<<<<< HEAD
-#pallet-merkle-airdrop = { workspace = true, default-features = false, features=["std"] }
-poseidon-resonance = { git = "https://github.com/Resonance-Network/poseidon-resonance", default-features = false }
-=======
 # pallet-merkle-airdrop = { workspace = true, default-features = false, features=["std"] }
 poseidon-resonance = { workspace = true, default-features = false }
->>>>>>> c2e2cf77
 trie-db = { version = "0.29.1", default-features = false }
 sp-trie = { version = "38.0.0", default-features = false }
 sp-state-machine = { version = "0.44.0", default-features = false }
