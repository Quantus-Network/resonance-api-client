--- conflicted
+++ resolved
@@ -33,18 +33,10 @@
 # pallet-merkle-airdrop = { path = "../backbone/pallets/merkle-airdrop", default-features = false }
 
 # See readme how to set up access to private repos 
-<<<<<<< HEAD
-dilithium-crypto = { git = "https://gitlab.com/resonance-network/backbone.git", branch = "feat/reversible-txs", default-features = false }
-resonance-runtime = { git = "https://gitlab.com/resonance-network/backbone.git", branch = "feat/reversible-txs", default-features = false }
-# pallet-merkle-airdrop = { git = "https://gitlab.com/resonance-network/backbone.git", branch = "feat/reversible-txs", default-features = false }
-poseidon-resonance = { git = "https://github.com/Resonance-Network/poseidon-resonance", default-features = false }
-pallet-reversible-transfers = { git = "https://gitlab.com/resonance-network/backbone.git", branch = "feat/reversible-txs", default-features = false }
-=======
 dilithium-crypto = { git = "https://gitlab.com/resonance-network/backbone.git", default-features = false }
 resonance-runtime = { git = "https://gitlab.com/resonance-network/backbone.git", default-features = false }
 # pallet-merkle-airdrop = { git = "https://gitlab.com/resonance-network/backbone.git", default-features = false }
 poseidon-resonance = { version = "0.3.0",git = "https://github.com/Resonance-Network/poseidon-resonance", default-features = false }
->>>>>>> c2e2cf77
 
 [dependencies]
 frame-support = { version = "39.1.0", default-features = false, optional = true }
