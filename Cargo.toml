[package]
name = "substrate-api-client"
version = "1.17.0"
authors = ["Supercomputing Systems AG <info@scs.ch>"]
license = "Apache-2.0"
edition = "2021"
repository = "https://github.com/scs/substrate-api-client"
description = "Json-rpc client with helper functions compatible with any Substrate node"
readme = "README.md"
keywords = ["json", "rpc", "polkadot", "api", "blockchain"]
categories = ["no-std", "wasm"]


[workspace]
members = [
    ".",
    "keystore",
    "compose-macros",
    "examples/async",
    "examples/sync",
    # "examples/wasm",
    "node-api",
    # "test-no-std",
    "testing/async",
    # "testing/sync",
]

[workspace.dependencies]

## Note: Use these local paths for testing the latest changes you made
# dilithium-crypto = { path = "../backbone/dilithium-crypto", default-features = false, features = ["full_crypto"] }
# resonance-runtime = { path = "../backbone/runtime", default-features = false }
# pallet-merkle-airdrop = { path = "../backbone/pallets/merkle-airdrop", default-features = false }
#pallet-reversible-transfers = { path = "../backbone/pallets/reversible-transfers", default-features = false }
#poseidon-resonance = { path = "../poseidon-resonance", default-features = false, features = ["serde"] }

dilithium-crypto = { git = "https://github.com/Quantus-Network/chain", default-features = false, branch = "wormhole-verify-final" }
resonance-runtime = { git = "https://github.com/Quantus-Network/chain", default-features = false, branch = "wormhole-verify-final" }
# pallet-merkle-airdrop = { git = "https://gitlab.com/resonance-network/backbone.git", default-features = false }
<<<<<<< HEAD
poseidon-resonance = { git = "https://github.com/Quantus-Network/poseidon-resonance", default-features = false, features = ["serde"] }
pallet-reversible-transfers = { git = "https://github.com/Quantus-Network/chain", default-features = false, branch = "wormhole-verify-final" }
=======
poseidon-resonance = { version = "0.3.0", git = "https://github.com/Resonance-Network/poseidon-resonance", default-features = false }
serde = { version = "1.0", default-features = false, features = ["derive"] }
codec = { package = "parity-scale-codec", version = "3.7", default-features = false, features = ["derive"] }
hex = { version = "0.4", default-features = false, features = ["alloc"] }
>>>>>>> 7827a1cb

[dependencies]
frame-support = { version = "39.1.0", default-features = false, optional = true }
frame-system = { version = "39.1.0" }
sp-core = { version = "35.0.0" }
sp-runtime = { version = "40.1.0" }
sp-crypto-hashing = { version="0.1.0", default-features = false }
sp-inherents = { version="35.0.0", default-features = false }
sp-runtime-interface = { version="29.0.0", default-features = false }
sp-storage = { version="22.0.0", default-features = false, features = ["serde"] }
sp-version = { version="38.0.0", default-features = false, features = ["serde"] }

async-trait = "0.1"
codec = { workspace = true, default-features = false, features = ["derive"] }
derive_more = { version = "2.0", default-features = false, features = ["from"] }
frame-metadata = { version = "18.0", default-features = false, features = ["current", "serde_full", "decode"] }
futures-util = { version = "0.3", default-features = false }
hex = { workspace = true, default-features = false, features = ["alloc"] }
log = { version = "0.4", default-features = false }
maybe-async = { version = "0.2" }
serde = { version = "1.0", default-features = false, features = ["derive"] }
serde_json = { version = "1.0", default-features = false }
dilithium-crypto.workspace=true
url = { version = "2.5", optional = true }
jsonrpsee = { version = "0.24", optional = true, features = ["async-client", "client-ws-transport-tls", "jsonrpsee-types"] }
tungstenite = { version = "0.26", optional = true, features = ["native-tls", "url"] }
ws = { version = "0.9", optional = true, features = ["ssl"] }
ac-compose-macros = { path = "compose-macros", version = "1.17", default-features = false }
ac-node-api = { path = "node-api", version = "1.17", default-features = false }
ac-primitives = { path = "primitives", version = "1.17", default-features = false }

[dev-dependencies]
ac-node-api = { path = "node-api", version = "1.17", features = ["mocks"] }
scale-info = { version = "2.1", features = ["derive"] }
test-case = "3.1"

[features]
default = ["std", "jsonrpsee-client"]
# To support `no_std` builds in non-32 bit environments.
disable_target_static_assertions = [
    "sp-runtime-interface/disable_target_static_assertions",
]

# If this is active all the code compiles in synchronous mode. If not selected, code will compile to async mode.
sync-api = ["ac-compose-macros/sync-api", "maybe-async/is_sync"]

# Use the `jsonrpsee` crate for websocket communication. Does only provide async support and needs a tokio runtime.
# Provides convenience functions such as subscription callbacks.
# Most examples use the `jsonrpsee` feature and can be used for reference.
jsonrpsee-client = ["std", "jsonrpsee"]

# Use the `tungstenite` crate for websocket communication. No async support but has some reconnection capabilities.
# See the example `transfer_with_tungstenite_client` on how to use it.
tungstenite-client = ["std", "tungstenite", "sync-api"]

# Use the `ws` crate for websocket communication. No async support.
# Establishes a new connection for each request and therefore is limited in terms of performance.
# See the example `transfer_with_ws_client` on how to use it.
ws-client = ["std", "ws", "sync-api"]

# Enables functionality that helps to create extrinsics for `pallet-staking`.
# See the `StakingExtrinsics` trait and the `staking_batch_payout` example to get an understanding
# of the functionality this feature provides
staking-xt = ["std", "ac-primitives/staking-xt"]

# Enables functionality that helps to create extrinsics for `pallet-contracts`.
# See the `ContractsExtrinsics` trait and the `contract_instantiate_with_code` example to get an understanding
# of the functionality this feature provides.
contracts-xt = ["std", "ac-primitives/contracts-xt"]

# Enables all std features of dependencies in case of std build.
std = [
    # crates.io no_std
    "codec/std",
    "frame-metadata/std",
    "hex/std",
    "log/std",
    "serde/std",
    "serde_json/std",
    "futures-util/std",
    # crates.io std only
    "url",
    # substrate no_std
    "sp-core/std",
    "sp-runtime/std",
    "sp-runtime-interface/std",
    "sp-storage/std",
    "sp-version/std",
    # substrate std
    "frame-support",
    # local deps
    "ac-compose-macros/std",
    "ac-node-api/std",
    "ac-primitives/std",
    "dilithium-crypto/std",
]<|MERGE_RESOLUTION|>--- conflicted
+++ resolved
@@ -37,15 +37,11 @@
 dilithium-crypto = { git = "https://github.com/Quantus-Network/chain", default-features = false, branch = "wormhole-verify-final" }
 resonance-runtime = { git = "https://github.com/Quantus-Network/chain", default-features = false, branch = "wormhole-verify-final" }
 # pallet-merkle-airdrop = { git = "https://gitlab.com/resonance-network/backbone.git", default-features = false }
-<<<<<<< HEAD
-poseidon-resonance = { git = "https://github.com/Quantus-Network/poseidon-resonance", default-features = false, features = ["serde"] }
+poseidon-resonance = { git = "https://github.com/Quantus-Network/poseidon-resonance", default-features = false, features = ["serde"], branch = "storage-hasher-zk" }
 pallet-reversible-transfers = { git = "https://github.com/Quantus-Network/chain", default-features = false, branch = "wormhole-verify-final" }
-=======
-poseidon-resonance = { version = "0.3.0", git = "https://github.com/Resonance-Network/poseidon-resonance", default-features = false }
 serde = { version = "1.0", default-features = false, features = ["derive"] }
 codec = { package = "parity-scale-codec", version = "3.7", default-features = false, features = ["derive"] }
 hex = { version = "0.4", default-features = false, features = ["alloc"] }
->>>>>>> 7827a1cb
 
 [dependencies]
 frame-support = { version = "39.1.0", default-features = false, optional = true }
