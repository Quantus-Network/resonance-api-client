/*
   Copyright 2019 Supercomputing Systems AG

   Licensed under the Apache License, Version 2.0 (the "License");
   you may not use this file except in compliance with the License.
   You may obtain a copy of the License at

       http://www.apache.org/licenses/LICENSE-2.0

   Unless required by applicable law or agreed to in writing, software
   distributed under the License is distributed on an "AS IS" BASIS,
   WITHOUT WARRANTIES OR CONDITIONS OF ANY KIND, either express or implied.
   See the License for the specific language governing permissions and
   limitations under the License.

*/

use rstd::prelude::*;

#[cfg(feature = "std")]
use std::fmt;

use codec::{Compact, Decode, Encode};
use indices::address::Address;
use primitive_types::H256;
use primitives::blake2_256;
use runtime_primitives::generic::Era;
use runtime_primitives::AnySignature as Signature;

pub type GenericAddress = Address<[u8; 32], u32>;

/// Simple generic extra mirroring the SignedExtra currently used in extrinsics. Does not implement
/// the SignedExtension trait. It simply encodes to the same bytes as the real SignedExtra. The
/// Order is (CheckVersion, CheckGenesis, Check::Era, CheckNonce, CheckWeight, TakeFees). This can
/// be locked up in the System module. Fields that are merely PhantomData are not encoded and are
/// therefore omitted here.
#[cfg_attr(feature = "std",derive(Debug))]
#[derive(Decode, Encode, Clone, Eq, PartialEq)]
pub struct GenericExtra(Era, Compact<u32>, Compact<u128>);

impl GenericExtra {
    pub fn new(nonce: u32) -> GenericExtra {
        GenericExtra(
            Era::Immortal,
            Compact(nonce),
            Compact(0 as u128), //weight
        )
    }
}

/// additionalSigned fields of the respective SignedExtra fields.
/// Order is the same as declared in the extra.
pub type AdditionalSigned = (u32, H256, H256, (), (), ());

#[derive(Encode)]
pub struct SignedPayload<Call>((Call, GenericExtra, AdditionalSigned));

<<<<<<< HEAD
impl<Call> SignedPayload<Call> where
    Call: Encode ,
=======
impl<Call> SignedPayload<Call>
where
    Call: Encode + fmt::Debug,
>>>>>>> 69f99bb8
{
    pub fn from_raw(call: Call, extra: GenericExtra, additional_signed: AdditionalSigned) -> Self {
        Self((call, extra, additional_signed))
    }

    /// Get an encoded version of this payload.
    ///
    /// Payloads longer than 256 bytes are going to be `blake2_256`-hashed.
    pub fn using_encoded<R, F: FnOnce(&[u8]) -> R>(&self, f: F) -> R {
        self.0.using_encoded(|payload| {
            if payload.len() > 256 {
                f(&blake2_256(payload)[..])
            } else {
                f(payload)
            }
        })
    }
}

/// Mirrors the currently used Extrinsic format (V3) from substrate. Has less traits and methods though.
/// The SingedExtra used does not need to implement SingedExtension here.
pub struct UncheckedExtrinsicV3<Call>
<<<<<<< HEAD
    where
        Call: Encode ,
=======
where
    Call: Encode + fmt::Debug,
>>>>>>> 69f99bb8
{
    pub signature: Option<(GenericAddress, Signature, GenericExtra)>,
    pub function: Call,
}

impl<Call> UncheckedExtrinsicV3<Call>
<<<<<<< HEAD
    where
        Call: Encode ,
=======
where
    Call: Encode + fmt::Debug,
>>>>>>> 69f99bb8
{
    pub fn new_signed(
        function: Call,
        signed: GenericAddress,
        signature: Signature,
        extra: GenericExtra,
    ) -> Self {
        UncheckedExtrinsicV3 {
            signature: Some((signed, signature, extra)),
            function,
        }
    }
    
    #[cfg(feature = "std")]
    pub fn hex_encode(&self) -> String {
        let mut hex_str = hex::encode(self.encode());
        hex_str.insert_str(0, "0x");
        hex_str
    }
}

#[cfg(feature = "std")]
impl<Call> fmt::Debug for UncheckedExtrinsicV3<Call>
where
    Call: fmt::Debug + Encode,
{
    fn fmt(&self, f: &mut fmt::Formatter) -> fmt::Result {
        write!(
            f,
            "UncheckedExtrinsic({:?}, {:?})",
            self.signature.as_ref().map(|x| (&x.0, &x.2)),
            self.function
        )
    }
}

impl<Call> Encode for UncheckedExtrinsicV3<Call>
<<<<<<< HEAD
    where
        Call: Encode,
=======
where
    Call: Encode + fmt::Debug,
>>>>>>> 69f99bb8
{
    fn encode(&self) -> Vec<u8> {
        encode_with_vec_prefix::<Self, _>(|v| {
            match self.signature.as_ref() {
                Some(s) => {
                    v.push(3 as u8 | 0b1000_0000);
                    s.encode_to(v);
                }
                None => {
                    v.push(3 as u8 & 0b0111_1111);
                }
            }
            self.function.encode_to(v);
        })
    }
}

/// Same function as in primitives::generic. Needed to be copied as it is private there.
fn encode_with_vec_prefix<T: Encode, F: Fn(&mut Vec<u8>)>(encoder: F) -> Vec<u8> {
    let size = rstd::mem::size_of::<T>();
    let reserve = match size {
        0..=0b0011_1111 => 1,
        0..=0b0011_1111_1111_1111 => 2,
        _ => 4,
    };
    let mut v = Vec::with_capacity(reserve + size);
    v.resize(reserve, 0);
    encoder(&mut v);

    // need to prefix with the total length to ensure it's binary compatible with
    // Vec<u8>.
    let mut length: Vec<()> = Vec::new();
    length.resize(v.len() - reserve, ());
    length.using_encoded(|s| {
        v.splice(0..reserve, s.iter().cloned());
    });

    v
}<|MERGE_RESOLUTION|>--- conflicted
+++ resolved
@@ -55,14 +55,9 @@
 #[derive(Encode)]
 pub struct SignedPayload<Call>((Call, GenericExtra, AdditionalSigned));
 
-<<<<<<< HEAD
+
 impl<Call> SignedPayload<Call> where
     Call: Encode ,
-=======
-impl<Call> SignedPayload<Call>
-where
-    Call: Encode + fmt::Debug,
->>>>>>> 69f99bb8
 {
     pub fn from_raw(call: Call, extra: GenericExtra, additional_signed: AdditionalSigned) -> Self {
         Self((call, extra, additional_signed))
@@ -85,26 +80,16 @@
 /// Mirrors the currently used Extrinsic format (V3) from substrate. Has less traits and methods though.
 /// The SingedExtra used does not need to implement SingedExtension here.
 pub struct UncheckedExtrinsicV3<Call>
-<<<<<<< HEAD
     where
         Call: Encode ,
-=======
-where
-    Call: Encode + fmt::Debug,
->>>>>>> 69f99bb8
 {
     pub signature: Option<(GenericAddress, Signature, GenericExtra)>,
     pub function: Call,
 }
 
 impl<Call> UncheckedExtrinsicV3<Call>
-<<<<<<< HEAD
     where
         Call: Encode ,
-=======
-where
-    Call: Encode + fmt::Debug,
->>>>>>> 69f99bb8
 {
     pub fn new_signed(
         function: Call,
@@ -142,13 +127,8 @@
 }
 
 impl<Call> Encode for UncheckedExtrinsicV3<Call>
-<<<<<<< HEAD
     where
         Call: Encode,
-=======
-where
-    Call: Encode + fmt::Debug,
->>>>>>> 69f99bb8
 {
     fn encode(&self) -> Vec<u8> {
         encode_with_vec_prefix::<Self, _>(|v| {
